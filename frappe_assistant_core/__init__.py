--- conflicted
+++ resolved
@@ -16,8 +16,4 @@
 # You should have received a copy of the GNU Affero General Public License
 # along with this program.  If not, see <https://www.gnu.org/licenses/>.
 
-<<<<<<< HEAD
-__version__ = "2.0.3"
-=======
 __version__ = "2.1.0"
->>>>>>> 76bd0a8c
